import { Footer } from '@/components/Footer';
import { Header } from '@/components/Header';
import { SwapSettings } from '@/components/SwapSettings';
import { SwapSuccess } from '@/components/SwapSuccess';
import { Button } from '@/components/ui/button';
import { Card, CardContent } from '@/components/ui/card';
import { Input } from '@/components/ui/input';
import { useBalance } from '@/hooks/useBalance';
import { useSwap } from '@/hooks/useSwap';
import { DEFAULT_SLIPPAGE } from '@/lib/config';
import { OracleContext, useOraclePrices } from '@/providers/OracleContext';
import { ZoroContext } from '@/providers/ZoroContext';
import { type TokenConfig } from '@/providers/ZoroProvider.tsx';
import { formalNumberFormat, formatTokenAmount } from '@/utils/format.ts';
import { emptyFn } from '@/utils/shared';
import { useWallet, WalletMultiButton } from '@demox-labs/miden-wallet-adapter';
import { Loader2 } from 'lucide-react';
import { useCallback, useContext, useEffect, useMemo, useState } from 'react';
import { Link } from 'react-router-dom';
import { formatUnits, parseUnits } from 'viem';

const validateValue = (val: bigint, max: bigint) => {
  return val > max
    ? 'Amount too large'
    : val === BigInt(0)
    ? "Amount can't be zero"
    : val <= 0
    ? 'Invalid value'
    : undefined;
};

function Swap() {
  const { refreshPrices } = useContext(OracleContext);
  const { tokens, client, accountId } = useContext(
    ZoroContext,
  );
  const {
    swap,
    isLoading: isLoadingSwap,
    txId,
    noteId,
  } = useSwap();
  const { connecting, connected } = useWallet();
  const [selectedAssetBuy, setSelectedAssetBuy] = useState<undefined | TokenConfig>();
  const [selectedAssetSell, setSelectedAssetSell] = useState<undefined | TokenConfig>();
  const [isSuccessModalOpen, setIsSuccessModalOpen] = useState(false);
  const { balance: balanceSell, formatted: balanceSellFmt } = useBalance({
    token: selectedAssetSell,
  });
  const { balance: balancebuy, formatted: balanceBuyFmt } = useBalance({
    token: selectedAssetBuy,
  });

  const [rawBuy, setRawBuy] = useState<bigint>(BigInt(0));
  const [rawSell, setRawSell] = useState<bigint>(BigInt(0));
  const [slippage, setSlippage] = useState<number>(DEFAULT_SLIPPAGE);
  const [stringBuy, setStringBuy] = useState<string | undefined>('');
  const [stringSell, setStringSell] = useState<string | undefined>('');
  const [sellInputError, setSellInputError] = useState<string | undefined>(undefined);

  const priceIds = useMemo(() => [
    ...(selectedAssetBuy?.oracleId ? [selectedAssetBuy.oracleId] : []),
    ...(selectedAssetSell?.oracleId ? [selectedAssetSell.oracleId] : []),
  ], [selectedAssetBuy?.oracleId, selectedAssetSell?.oracleId]);

  const prices = useOraclePrices(priceIds);

  useEffect(() => {
    refreshPrices(priceIds);
    const interval = setInterval(() => {
      refreshPrices(priceIds);
    }, 20000);
    return () => {
      clearInterval(interval);
    };
  }, [
    priceIds,
    refreshPrices,
  ]);

  useEffect(() => {
    if (!selectedAssetBuy && !selectedAssetSell && tokens) {
      setSelectedAssetSell(Object.values(tokens)[0]);
      setSelectedAssetBuy(Object.values(tokens)[1]);
    }
  }, [tokens, selectedAssetBuy, selectedAssetSell]);

  const [usdValueSell, usdValueBuy] = useMemo(() => {
    const res: [undefined | string, undefined | string] = [undefined, undefined];
    if (!selectedAssetSell) return res;
    const priceSell = prices[selectedAssetSell.oracleId]?.value;
    const tokenAmountSell = formatTokenAmount({
      value: rawSell > 0
        ? rawSell
        : parseUnits(stringSell ?? '', selectedAssetSell.decimals),
      expo: selectedAssetSell.decimals,
    });
    if (priceSell && tokenAmountSell) {
      res[0] = formalNumberFormat(tokenAmountSell * priceSell);
    }
    if (!selectedAssetBuy) return res;
    const priceBuy = prices[selectedAssetBuy.oracleId]?.value;
    const tokenAmountBuy = formatTokenAmount({
      value: rawBuy > 0
        ? rawBuy
        : parseUnits(stringBuy ?? '', selectedAssetBuy.decimals),
      expo: selectedAssetSell.decimals,
    });
    if (priceBuy && tokenAmountBuy) {
      res[1] = formalNumberFormat(tokenAmountBuy * priceBuy);
    }
    return res;
  }, [
    selectedAssetSell,
    prices,
    rawSell,
    rawBuy,
    stringBuy,
    stringSell,
    selectedAssetBuy,
  ]);

  const [, priceAssetSell, assetsPriceRatio] = useMemo(() => {
    const res = [undefined, undefined, undefined];
    if (!selectedAssetBuy || !selectedAssetSell) {
      return res;
    }
    const priceBuy = prices[selectedAssetBuy.oracleId];
    const priceSell = prices[selectedAssetSell.oracleId];
    const ratio = Number(priceSell?.value ?? 0) / Number(priceBuy?.value ?? 1);
    return [priceBuy, priceSell, ratio];
  }, [
    prices,
    selectedAssetBuy,
    selectedAssetSell,
  ]);

  // const setAsset = useCallback((side: 'buy' | 'sell', symbol: string) => {
  //   const asset = Object.values(tokens).find(a => a.symbol === symbol);
  //   if (asset == null) return;
  //   if (side === 'buy') {
  //     if (selectedAssetSell?.symbol === asset.symbol) {
  //       setSelectedAssetSell(selectedAssetBuy);
  //     }
  //     setSelectedAssetBuy(asset);
  //   } else {
  //     if (selectedAssetBuy?.symbol === asset.symbol) {
  //       setSelectedAssetBuy(selectedAssetSell);
  //     }
  //     setSelectedAssetSell(asset);
  //   }
  // }, [selectedAssetBuy, selectedAssetSell, tokens]);

  const onInputChange = useCallback((val: string) => {
    val = val.replace(/[^0-9.]/g, '').replace(/(\..*)\./g, '$1');
    const [setString, setOtherString] = [setStringSell, setStringBuy];
    const [setRaw, setOtherRaw] = [setRawSell, setRawBuy];
    const setError = setSellInputError;
    const decimalsSell = selectedAssetSell?.decimals || 6;
    const decimalsBuy = selectedAssetBuy?.decimals || 6;
    setString(val);
    if (val === '' || val === '.') {
      setError(undefined);
      setRaw(BigInt(0));
      setOtherString('0');
      setOtherRaw(BigInt(0));
      return;
    }
    const newSell = parseUnits(val, decimalsSell);
    const validationError = validateValue(newSell, balanceSell ?? BigInt(0));
    if (validationError) {
      setError(validationError);
    } else {
      setError(undefined);
      setRaw(newSell);
    }
    // set bigints
    const newBuy = BigInt(Math.floor((assetsPriceRatio ?? 1) * 1e12)) * newSell
      / BigInt(10 ** (decimalsSell - decimalsBuy + 12));
    setOtherRaw(newBuy);
    // set strings
    setOtherString(formatUnits(newBuy, decimalsBuy));
  }, [
    selectedAssetBuy?.decimals,
    selectedAssetSell?.decimals,
    balanceSell,
    setStringBuy,
    setStringSell,
    setRawBuy,
    setRawSell,
    setSellInputError,
    assetsPriceRatio,
  ]);

  const clearForm = useCallback(() => {
    setSellInputError(undefined);
    setRawBuy(BigInt(0));
    setRawSell(BigInt(0));
    setStringBuy('');
    setStringSell('');
  }, [
    setSellInputError,
    setRawBuy,
    setRawSell,
    setStringBuy,
    setStringSell,
  ]);

  useEffect(() => {
    onInputChange(stringSell ?? '');
  }, [prices, onInputChange, stringSell]);

  const swapPairs = useCallback(() => {
    const newAssetSell = selectedAssetBuy;
    const newAssetBuy = selectedAssetSell;
    setSelectedAssetBuy(newAssetBuy);
    setSelectedAssetSell(newAssetSell);
    onInputChange(stringBuy ?? '');
  }, [
    selectedAssetBuy,
    selectedAssetSell,
    stringBuy,
    onInputChange,
  ]);

  const onSwap = useCallback(() => {
    if (!selectedAssetBuy || !selectedAssetSell) {
      return;
    }
    swap({
      amount: rawSell,
      minAmountOut: rawSell * BigInt(slippage * 1e6) / BigInt(1e8),
      buyToken: selectedAssetBuy,
      sellToken: selectedAssetSell,
    });
  }, [rawSell, slippage, selectedAssetBuy, selectedAssetSell, swap]);

  const handleMaxClick = useCallback(() => {
    onInputChange(
      formatUnits(balanceSell || BigInt(0), selectedAssetSell?.decimals || 6),
    );
  }, [onInputChange, balanceSell, selectedAssetSell?.decimals]);

  const buttonText = useMemo(() => {
    const loadingPrice = !(priceAssetSell?.value);
    const showInsufficientBalance = Boolean(
      rawSell > (balanceSell || BigInt(0)),
    );
    if (showInsufficientBalance) {
      return `Insufficient ${selectedAssetSell?.symbol} balance`;
    } else if (loadingPrice) {
      return 'Loading price…';
    } else return 'Swap';
  }, [
    rawSell,
    balanceSell,
    priceAssetSell,
    selectedAssetSell?.symbol,
  ]);

  const onCloseSuccessModal = useCallback(() => {
    clearForm();
    setIsSuccessModalOpen(false);
  }, [clearForm]);

  useEffect(() => {
    if (noteId) {
      setIsSuccessModalOpen(true);
    }
  }, [noteId]);

  return (
    <div className='min-h-screen bg-background text-foreground flex flex-col relative dotted-bg'>
      <Header />
      <main className='flex-1 flex items-center justify-center p-3 sm:p-4 -mt-4'>
<<<<<<< HEAD
        <div className='w-full max-w-[495px] space-y-4 sm:space-y-4 '>
          {/* Sell Card */}
          <Card className='border rounded-sm sm:rounded-md'>
            <CardContent className='p-3 sm:p-4 space-y-3 sm:space-y-4'>
              <div className='space-y-1'>
                <div className='flex justify-between items-center'>
                  <div className='text-xs sm:text-sm text-primary font-medium'>Sell</div>
                  <SwapSettings slippage={slippage} onSlippageChange={setSlippage} />
                </div>
                <Card className=' border-none'>
                  <CardContent className='px-0 py-2 sm:px-0 sm:py-3 space-y-1'>
                    <div className='flex items-center justify-between gap-2'>
                      <Input
                        value={stringSell}
                        onChange={(e) => onInputChange(e.target.value)}
                        placeholder='0'
                        aria-errormessage={sellInputError}
                        className={`border-none text-xl sm:text-2xl font-light outline-none flex-1 p-0 h-auto focus-visible:ring-0 no-spinner ${
                          sellInputError
                            ? 'text-orange-600 placeholder:text-destructive/50'
                            : ''
                        }`}
=======
        <div className='w-full max-w-sm sm:max-w-md space-y-2 sm:space-y-4'>
          {/* Sell Card */}
          <Card className='border rounded-sm sm:rounded-2sm'>
            <CardContent className='p-3 sm:p-4 space-y-2 sm:space-y-3'>
              <div className='space-y-2'>
                <div className='flex gap-1 sm:gap-2 justify-between items-center'>
                  <div className='text-xs sm:text-sm text-primary'>Sell</div>
                  <SwapSettings slippage={slippage} onSlippageChange={setSlippage}/>
                </div>
                <Card className='bg-gradient-to-b from-muted/10 from-10% to-muted/30 to-50% border-none'>
                  <CardContent className='!sm:px-0 !px-0 p-3 sm:p-4 space-y-2 sm:space-y-3'>
                    <div className='flex items-center justify-between gap-2'>
                      <Input
                          value={stringSell}
                          onChange={(e) => onInputChange(e.target.value)}
                          placeholder='0'
                          aria-errormessage={sellInputError}
                          className={`border-none text-3xl sm:text-4xl font-light outline-none flex-1 p-0 h-auto focus-visible:ring-0 no-spinner ${
                              sellInputError
                                  ? 'text-orange-600 placeholder:text-destructive/50'
                                  : 'text-black'
                          }`}
>>>>>>> c365e4ba
                      />
                      <Button
                        variant='outline'
                        size='sm'
                        className='h-auto border-1 rounded-xl px-3 py-2 text-xs sm:text-sm bg-background cursor-default hover:bg-background'
                      >
                        {selectedAssetSell && (
                          <>
                            <img
                              src={selectedAssetSell.icon}
                              alt='sell token logo'
                              className={`${selectedAssetSell.iconClass || ''}`}
                            />
                            {selectedAssetSell.symbol}
                          </>
                        )}
                      </Button>
                    </div>
                    {sellInputError && (
                      <div className='flex items-center justify-between text-xs h-5'>
                        <p className='text-xs text-orange-600'>
                          {sellInputError}
                        </p>
                      </div>
                    )}
                    <div className='flex items-center justify-between text-xs h-5'>
                      <div>{usdValueSell ? `$${usdValueSell}` : ''}</div>
                      {accountId && balanceSell
                        && (
                          <div className='flex items-center gap-1'>
                            <button
                              onClick={handleMaxClick}
                              disabled={balanceSell === BigInt(0)}
                              className={`hover:text-foreground transition-colors cursor-pointer mr-1 ${
                                sellInputError
                                  ? 'text-orange-600 hover:text-destructive'
                                  : 'text-muted-foreground hover:text-foreground'
                              }`}
                            >
                              {balanceSellFmt} {selectedAssetSell?.symbol ?? ''}
                            </button>
                          </div>
                        )}
                    </div>
                  </CardContent>
                </Card>
              </div>
            </CardContent>
          </Card>

          {/* Swap Pairs */}
          <div className='flex justify-center -my-1'>
            <button
              onClick={swapPairs}
              disabled={isLoadingSwap}
              className='p-0 border-0 bg-transparent cursor-pointer disabled:opacity-50 disabled:cursor-not-allowed group'
            >
<<<<<<< HEAD
              <svg
                width='32'
                height='32'
                viewBox='0 0 57 57'
                fill='none'
                xmlns='http://www.w3.org/2000/svg'
                className='transition-all'
              >
                <rect
                  y='0.000152588'
                  width='56.3444'
                  height='56.3444'
                  className='group-hover:fill-primary/10 transition-all fill-card'
                />
                <rect
                  x='0.352153'
                  y='0.352305'
                  width='55.6401'
                  height='55.6401'
                  stroke='black'
                  strokeOpacity='0.2'
                  strokeWidth='0.704305'
                  className='transition-all dark:stroke-white'
                />

                <g className='transition-all duration-300 ease hover:rotate-[180deg] active:rotate-[180deg] origin-center'>
                  <rect
                    x='0'
                    y='0'
                    width='100%'
                    height='100%'
                    stroke='0'
                    fill='transparent'
                    className='transition-all'
                  />

                  <path
                    d='M42.2621 23.9345L39.639 26.5554L39.639 22.4535C39.639 20.9267 38.9111 19.535 37.8719 18.4981C36.8349 17.4589 35.4432 16.731 33.9165 16.731C32.3691 16.7081 32.3691 19.0429 33.9165 19.02C34.6787 19.02 35.576 19.4366 36.2535 20.1164C36.9334 20.794 37.35 21.6912 37.35 22.4535L37.35 26.5576L34.7268 23.9322C33.6464 22.8106 31.9846 24.4724 33.1062 25.5528L37.5857 30.03C37.6923 30.1694 37.8294 30.2825 37.9866 30.3604C38.1438 30.4384 38.3168 30.4791 38.4922 30.4796C38.6676 30.48 38.8408 30.4401 38.9984 30.363C39.156 30.2858 39.2937 30.1735 39.4009 30.0346L39.4124 30.0209L43.8828 25.5482C44.954 24.5113 43.3425 22.8151 42.2621 23.9299M22.4669 37.348C21.7047 37.348 20.8074 36.9314 20.1299 36.2515C19.4501 35.574 19.0335 34.6767 19.0335 33.9145L19.0335 29.8126L21.6589 32.4358C22.7393 33.5436 24.3371 31.8544 23.2772 30.8175L18.7977 26.3379C18.6903 26.1976 18.5518 26.0841 18.3931 26.0062C18.2345 25.9284 18.06 25.8883 17.8833 25.8892C17.7065 25.8901 17.5324 25.9319 17.3746 26.0113C17.2167 26.0908 17.0794 26.2057 16.9734 26.3471L12.5007 30.8175C11.3791 31.8979 13.0409 33.5597 14.1213 32.4358L16.7445 29.8126L16.7445 33.9168C16.7445 35.4435 17.4724 36.8352 18.5116 37.8721C19.5485 38.9113 20.9402 39.6392 22.4669 39.6392C23.9891 39.6392 23.9891 37.3502 22.4669 37.3502'
                    className='fill-[#FF5500] light:group-hover:fill-black transition-all'
                  />
                </g>
=======
              <svg className='w-12 h-12 sm:w-12 sm:h-12 transition-all' viewBox="0 0 57 57" fill="none" xmlns="http://www.w3.org/2000/svg">
                <rect y="0.000152588" width="56.3444" height="56.3444" className='fill-[#F9F9F9] group-hover:fill-primary/30 transition-all'/>
                <rect x="0.352153" y="0.352305" width="55.6401" height="55.6401" stroke="black" stroke-opacity="0.2"
                      stroke-width="0.704305" className='transition-all'/>
                <path
                    d="M42.2621 23.9345L39.639 26.5554L39.639 22.4535C39.639 20.9267 38.9111 19.535 37.8719 18.4981C36.8349 17.4589 35.4432 16.731 33.9165 16.731C32.3691 16.7081 32.3691 19.0429 33.9165 19.02C34.6787 19.02 35.576 19.4366 36.2535 20.1164C36.9334 20.794 37.35 21.6912 37.35 22.4535L37.35 26.5576L34.7268 23.9322C33.6464 22.8106 31.9846 24.4724 33.1062 25.5528L37.5857 30.03C37.6923 30.1694 37.8294 30.2825 37.9866 30.3604C38.1438 30.4384 38.3168 30.4791 38.4922 30.4796C38.6676 30.48 38.8408 30.4401 38.9984 30.363C39.156 30.2858 39.2937 30.1735 39.4009 30.0346L39.4124 30.0209L43.8828 25.5482C44.954 24.5113 43.3425 22.8151 42.2621 23.9299M22.4669 37.348C21.7047 37.348 20.8074 36.9314 20.1299 36.2515C19.4501 35.574 19.0335 34.6767 19.0335 33.9145L19.0335 29.8126L21.6589 32.4358C22.7393 33.5436 24.3371 31.8544 23.2772 30.8175L18.7977 26.3379C18.6903 26.1976 18.5518 26.0841 18.3931 26.0062C18.2345 25.9284 18.06 25.8883 17.8833 25.8892C17.7065 25.8901 17.5324 25.9319 17.3746 26.0113C17.2167 26.0908 17.0794 26.2057 16.9734 26.3471L12.5007 30.8175C11.3791 31.8979 13.0409 33.5597 14.1213 32.4358L16.7445 29.8126L16.7445 33.9168C16.7445 35.4435 17.4724 36.8352 18.5116 37.8721C19.5485 38.9113 20.9402 39.6392 22.4669 39.6392C23.9891 39.6392 23.9891 37.3502 22.4669 37.3502"
                    className='fill-[#FF5500] group-hover:fill-black transition-all'/>
>>>>>>> c365e4ba
              </svg>
            </button>
          </div>

          {/* Buy Card */}
<<<<<<< HEAD
          <Card className='border rounded-sm sm:rounded-md'>
            <CardContent className='p-3 sm:p-4 space-y-3 sm:space-y-4'>
              <div className='space-y-1'>
                <div className='text-xs sm:text-sm text-primary font-medium'>Buy</div>
                <Card className='border-none'>
                  <CardContent className='px-0 py-2 sm:px-0 sm:py-3 space-y-1'>
                    <div className='flex items-center justify-between gap-2'>
                      <Input
                        type='number'
                        value={stringBuy}
                        onChange={emptyFn}
                        disabled
                        placeholder='0'
                        className='border-none text-xl sm:text-2xl font-light outline-none flex-1 p-0 h-auto focus-visible:ring-0 no-spinner bg-transparent'
=======
          <Card className='border rounded-sm sm:rounded-2sm'>
            <CardContent className='p-3 sm:p-4 space-y-2 sm:space-y-3'>
              <div className='space-y-2'>
                <div className='text-xs sm:text-sm text-primary font-medium'>Buy</div>
                <Card className='bg-gradient-to-b from-muted/10 from-10% to-muted/30 to-50% border-none'>
                  <CardContent className='!sm:px-0 !px-0 p-3 sm:p-4 space-y-2 sm:space-y-3'>
                    <div className='flex items-center justify-between gap-2'>
                      <Input
                          type='number'
                          value={stringBuy}
                          onChange={emptyFn}
                          disabled
                          placeholder='0'
                          className='border-none text-3xl sm:text-4xl font-light outline-none flex-1 p-0 h-auto focus-visible:ring-0 no-spinner bg-transparent'
>>>>>>> c365e4ba
                      />
                      <Button
                        variant='outline'
                        size='sm'
                        className='h-auto border-1 rounded-xl px-3 py-2 text-xs sm:text-sm bg-background cursor-default hover:bg-background'
                      >
                        {selectedAssetBuy && (
                          <>
                            <img
                              src={selectedAssetBuy.icon}
                              alt='buy token logo'
                              className={`${selectedAssetBuy.iconClass || ''}`}
                            />
                            {selectedAssetBuy.symbol}
                          </>
                        )}
                      </Button>
                    </div>
                    <div className='flex items-center justify-between text-xs h-5'>
                      <div>{usdValueBuy ? `$${usdValueBuy}` : ''}</div>
                      {balancebuy !== null && balancebuy > BigInt(0) && (
                        <div className='text-muted-foreground mr-1'>
                          {balanceBuyFmt} {selectedAssetBuy?.symbol ?? ''}
                        </div>
                      )}
                    </div>
                  </CardContent>
                </Card>
              </div>
            </CardContent>
          </Card>

          {/* Main Action Button */}
          <div className='w-full h-8 sm:h-12 mt-4 sm:mt-6'>
            {connected
              ? (
                <Button
                  onClick={onSwap}
                  disabled={connecting || isLoadingSwap || !client
                    || stringSell === '' || !!sellInputError}
                  variant='outline'
                  className={`w-full h-full rounded-xl font-bold text-sm sm:text-lg transition-colors disabled:pointer-events-none disabled:opacity-50 ${
                    buttonText === 'Swap'
                      ? 'bg-primary text-primary-foreground hover:bg-primary/90 border-primary'
                      : 'hover:border-orange-200/20 hover:bg-accent hover:text-accent-foreground'
                  }`}
                >
                  {connecting
                    ? (
                      <>
                        <Loader2 className='w-4 h-4 mr-2 animate-spin' />
                        Connecting...
                      </>
                    )
                    : isLoadingSwap
                    ? (
                      <>
                        <Loader2 className='w-4 h-4 mr-2 animate-spin' />
                        Creating Note...
                      </>
                    )
                    : !client
                    ? (
                      <>
                        <Loader2 className='w-4 h-4 mr-2 animate-spin' />
                      </>
                    )
                    : buttonText}
                </Button>
              )
              : (
                <div className='relative w-full h-full'>
                  {connecting && (
                    <Button
                      disabled
                      variant='outline'
                      className='w-full h-full rounded-xl font-semibold text-sm sm:text-lg transition-colors hover:bg-accent hover:text-accent-foreground disabled:pointer-events-none disabled:opacity-50'
                    >
                      <Loader2 className='w-10 h-10 animate-spin' />
                    </Button>
                  )}

                  <div className={connecting ? 'invisible' : 'visible'}>
                    <WalletMultiButton className='!p-5 w-full h-full !font-sans !rounded-xl !font-semibold !text-sm sm:!text-lg !bg-primary !text-primary-foreground hover:!bg-primary/90 !border-none !text-center !flex !items-center !justify-center'>
                      Connect Wallet
                    </WalletMultiButton>
                  </div>
                </div>
              )}
          </div>
          <p className='text-xs text-center opacity-40 min-h-6'>
            {selectedAssetBuy && selectedAssetSell && assetsPriceRatio
              ? (
                <span>
                  1 {selectedAssetBuy.symbol} = {assetsPriceRatio?.toPrecision(8)}{' '}
                  {selectedAssetSell.symbol}
                </span>
              )
              : null}
          </p>
          <div className='absolute top-8 left-4'>
            <Link to='/faucet'>
              <Button
                variant='ghost'
                size='sm'
                className='font-normal text-left text-muted-foreground hover:text-foreground transition-colors mt-4 h-auto whitespace-normal py-2'
              >
                Thirsty for test tokens?<br />→ Visit the Faucet
              </Button>
            </Link>
          </div>
          {/* Powered by MIDEN */}
          <div className='flex items-center justify-center'>
            <svg
              width='118'
              height='16'
              viewBox='0 0 118 16'
              fill='none'
              xmlns='http://www.w3.org/2000/svg'
            >
              <path
                d='M0.757064 11.4476H1.50386V5.41179H0.757064V4.85936H4.35807C5.0469 4.85936 5.56864 5.02304 5.92329 5.35041C6.28475 5.67777 6.46548 6.15859 6.46548 6.79286C6.46548 7.43395 6.27793 7.9284 5.90283 8.27623C5.52772 8.62405 4.99575 8.79797 4.30692 8.79797H2.72125V11.4476H3.69312V12H0.757064V11.4476ZM2.72125 8.19439H4.08186C4.44333 8.19439 4.71954 8.09209 4.9105 7.88748C5.10828 7.68288 5.20718 7.41008 5.20718 7.06907V6.58825C5.20718 6.24725 5.10828 5.97445 4.9105 5.76984C4.71954 5.56524 4.44333 5.46294 4.08186 5.46294H2.72125V8.19439ZM8.99161 11.5192C9.42128 11.5192 9.735 11.3862 9.93278 11.1202C10.1374 10.8542 10.2397 10.4996 10.2397 10.0563V8.62405C10.2397 8.18075 10.1374 7.8261 9.93278 7.56012C9.735 7.29413 9.42128 7.16114 8.99161 7.16114C8.56194 7.16114 8.24481 7.29413 8.04021 7.56012C7.84242 7.8261 7.74353 8.18075 7.74353 8.62405V10.0563C7.74353 10.4996 7.84242 10.8542 8.04021 11.1202C8.24481 11.3862 8.56194 11.5192 8.99161 11.5192ZM8.99161 12.1228C8.6165 12.1228 8.2755 12.058 7.96859 11.9284C7.66169 11.7988 7.39912 11.6147 7.18087 11.376C6.96263 11.1373 6.79213 10.8474 6.66937 10.5064C6.55343 10.1586 6.49545 9.76983 6.49545 9.34016C6.49545 8.9105 6.55343 8.52516 6.66937 8.18416C6.79213 7.83633 6.96263 7.54307 7.18087 7.30436C7.39912 7.06566 7.66169 6.88152 7.96859 6.75194C8.2755 6.62235 8.6165 6.55756 8.99161 6.55756C9.36671 6.55756 9.70772 6.62235 10.0146 6.75194C10.3215 6.88152 10.5841 7.06566 10.8023 7.30436C11.0206 7.54307 11.1877 7.83633 11.3036 8.18416C11.4264 8.52516 11.4878 8.9105 11.4878 9.34016C11.4878 9.76983 11.4264 10.1586 11.3036 10.5064C11.1877 10.8474 11.0206 11.1373 10.8023 11.376C10.5841 11.6147 10.3215 11.7988 10.0146 11.9284C9.70772 12.058 9.36671 12.1228 8.99161 12.1228ZM11.8312 7.23275H11.3197V6.68033H13.6726V7.23275H12.9872L13.9181 10.8747H13.9693L15.1458 6.68033H16.0869L17.2634 10.8747H17.3145L18.2455 7.23275H17.5601V6.68033H19.3913V7.23275H18.8798L17.5294 12H16.5677L15.3811 8.02047H15.3299L14.1432 12H13.1816L11.8312 7.23275ZM21.7103 12.1228C21.3147 12.1228 20.9635 12.058 20.6566 11.9284C20.3497 11.792 20.0905 11.601 19.8791 11.3555C19.6677 11.11 19.504 10.8167 19.3881 10.4757C19.279 10.1347 19.2244 9.75619 19.2244 9.34016C19.2244 8.91732 19.2824 8.53539 19.3983 8.19439C19.5211 7.85338 19.6882 7.56353 19.8996 7.32482C20.1178 7.0793 20.3736 6.89175 20.6668 6.76217C20.9669 6.62576 21.2943 6.55756 21.6489 6.55756C22.0104 6.55756 22.3344 6.61894 22.6208 6.74171C22.9072 6.85765 23.1494 7.02474 23.3471 7.24298C23.5517 7.46123 23.7086 7.7238 23.8177 8.0307C23.9268 8.33761 23.9814 8.67861 23.9814 9.05372V9.32993H20.4622V9.6573C20.4622 10.1893 20.5952 10.6019 20.8612 10.8951C21.1272 11.1816 21.4853 11.3248 21.9354 11.3248C22.3309 11.3248 22.6481 11.2396 22.8868 11.0691C23.1323 10.8917 23.313 10.6735 23.429 10.4143L23.8689 10.6803C23.8075 10.8576 23.7154 11.0315 23.5927 11.202C23.4767 11.3726 23.3301 11.526 23.1528 11.6624C22.9754 11.7988 22.7674 11.9113 22.5287 12C22.29 12.0818 22.0172 12.1228 21.7103 12.1228ZM20.4622 8.78774H22.7947V8.6752C22.7947 8.18416 22.6992 7.80564 22.5083 7.53966C22.3241 7.26685 22.0377 7.13045 21.6489 7.13045C21.267 7.13045 20.9737 7.26344 20.7691 7.52943C20.5645 7.78859 20.4622 8.1637 20.4622 8.65474V8.78774ZM24.2257 11.4476H24.9213V7.49874L24.2257 7.36575V6.91562L26.0364 6.55756V7.50897H26.0875C26.1353 7.38621 26.1932 7.27026 26.2614 7.16114C26.3365 7.0452 26.4251 6.9429 26.5274 6.85424C26.6366 6.76558 26.7593 6.69397 26.8957 6.6394C27.0389 6.58484 27.1992 6.55756 27.3765 6.55756C27.6903 6.55756 27.9392 6.636 28.1233 6.79286C28.3143 6.94972 28.4098 7.17478 28.4098 7.46805C28.4098 7.69993 28.3484 7.88407 28.2256 8.02047C28.1097 8.15006 27.9494 8.21485 27.7448 8.21485C27.5334 8.21485 27.3663 8.16029 27.2435 8.05116C27.1276 7.93522 27.0696 7.792 27.0696 7.6215C27.0696 7.50556 27.0935 7.41008 27.1412 7.33505C27.189 7.25321 27.247 7.20547 27.3152 7.19183V7.16114C27.2947 7.15432 27.2708 7.15091 27.2435 7.15091C27.2163 7.14409 27.1753 7.14068 27.1208 7.14068C26.9912 7.14068 26.8616 7.17478 26.732 7.24298C26.6093 7.31118 26.4967 7.39985 26.3944 7.50897C26.299 7.61127 26.2205 7.73062 26.1591 7.86702C26.0978 7.9966 26.0671 8.12619 26.0671 8.25577V11.4476H26.9673V12H24.2257V11.4476ZM30.8227 12.1228C30.4272 12.1228 30.0759 12.058 29.769 11.9284C29.4621 11.792 29.203 11.601 28.9915 11.3555C28.7801 11.11 28.6164 10.8167 28.5005 10.4757C28.3914 10.1347 28.3368 9.75619 28.3368 9.34016C28.3368 8.91732 28.3948 8.53539 28.5107 8.19439C28.6335 7.85338 28.8006 7.56353 29.012 7.32482C29.2302 7.0793 29.486 6.89175 29.7793 6.76217C30.0793 6.62576 30.4067 6.55756 30.7614 6.55756C31.1228 6.55756 31.4468 6.61894 31.7332 6.74171C32.0197 6.85765 32.2618 7.02474 32.4596 7.24298C32.6642 7.46123 32.821 7.7238 32.9301 8.0307C33.0393 8.33761 33.0938 8.67861 33.0938 9.05372V9.32993H29.5747V9.6573C29.5747 10.1893 29.7076 10.6019 29.9736 10.8951C30.2396 11.1816 30.5977 11.3248 31.0478 11.3248C31.4434 11.3248 31.7605 11.2396 31.9992 11.0691C32.2447 10.8917 32.4255 10.6735 32.5414 10.4143L32.9813 10.6803C32.9199 10.8576 32.8278 11.0315 32.7051 11.202C32.5891 11.3726 32.4425 11.526 32.2652 11.6624C32.0879 11.7988 31.8798 11.9113 31.6411 12C31.4024 12.0818 31.1296 12.1228 30.8227 12.1228ZM29.5747 8.78774H31.9071V8.6752C31.9071 8.18416 31.8116 7.80564 31.6207 7.53966C31.4365 7.26685 31.1501 7.13045 30.7614 7.13045C30.3794 7.13045 30.0862 7.26344 29.8816 7.52943C29.677 7.78859 29.5747 8.1637 29.5747 8.65474V8.78774ZM35.597 12.1228C35.2696 12.1228 34.973 12.0614 34.707 11.9386C34.441 11.809 34.2159 11.6249 34.0318 11.3862C33.8477 11.1475 33.7044 10.8576 33.6021 10.5166C33.4998 10.1688 33.4487 9.77665 33.4487 9.34016C33.4487 8.90368 33.4998 8.51493 33.6021 8.17393C33.7044 7.8261 33.8477 7.53284 34.0318 7.29413C34.2159 7.05543 34.441 6.8747 34.707 6.75194C34.973 6.62235 35.2696 6.55756 35.597 6.55756C35.9994 6.55756 36.3199 6.64964 36.5586 6.83378C36.8042 7.01792 36.9815 7.23275 37.0906 7.47828H37.1418V5.16626L36.4461 5.03327V4.58315L38.2875 4.22509V11.1816L38.9832 11.3146V11.7647L37.1418 12.1228V11.202H37.0906C36.9815 11.4476 36.8042 11.6624 36.5586 11.8465C36.3131 12.0307 35.9926 12.1228 35.597 12.1228ZM35.9551 11.3862C36.1051 11.3862 36.2517 11.3657 36.395 11.3248C36.5382 11.2771 36.6644 11.2089 36.7735 11.1202C36.8894 11.0315 36.9781 10.9258 37.0395 10.8031C37.1077 10.6803 37.1418 10.5405 37.1418 10.3836V8.29669C37.1418 8.13983 37.1077 8.00001 37.0395 7.87725C36.9781 7.75449 36.8894 7.64878 36.7735 7.56012C36.6644 7.47146 36.5382 7.40667 36.395 7.36575C36.2517 7.318 36.1051 7.29413 35.9551 7.29413C35.5663 7.29413 35.256 7.42713 35.0241 7.69311C34.7922 7.95909 34.6763 8.32738 34.6763 8.79797V9.88236C34.6763 10.3529 34.7922 10.7212 35.0241 10.9872C35.256 11.2532 35.5663 11.3862 35.9551 11.3862ZM44.0631 12.1228C43.6402 12.1228 43.2992 12.0307 43.0401 11.8465C42.7877 11.6624 42.607 11.4476 42.4979 11.202H42.4467L41.8738 12H41.3726V5.16626L40.6769 5.03327V4.58315L42.5183 4.22509V7.47828H42.5695C42.6786 7.23275 42.8559 7.01792 43.1015 6.83378C43.347 6.64964 43.6675 6.55756 44.0631 6.55756C44.3905 6.55756 44.6871 6.62235 44.9531 6.75194C45.2191 6.8747 45.4442 7.05543 45.6283 7.29413C45.8124 7.53284 45.9557 7.8261 46.058 8.17393C46.1603 8.51493 46.2114 8.90368 46.2114 9.34016C46.2114 9.77665 46.1603 10.1688 46.058 10.5166C45.9557 10.8576 45.8124 11.1475 45.6283 11.3862C45.4442 11.6249 45.2191 11.809 44.9531 11.9386C44.6871 12.0614 44.3905 12.1228 44.0631 12.1228ZM43.705 11.3862C44.0938 11.3862 44.4041 11.2532 44.636 10.9872C44.8679 10.7212 44.9838 10.3529 44.9838 9.88236V8.79797C44.9838 8.32738 44.8679 7.95909 44.636 7.69311C44.4041 7.42713 44.0938 7.29413 43.705 7.29413C43.5482 7.29413 43.3981 7.318 43.2549 7.36575C43.1185 7.40667 42.9923 7.47146 42.8764 7.56012C42.7673 7.64878 42.6786 7.75449 42.6104 7.87725C42.549 8.00001 42.5183 8.13983 42.5183 8.29669V10.3836C42.5183 10.5405 42.549 10.6803 42.6104 10.8031C42.6786 10.9258 42.7673 11.0315 42.8764 11.1202C42.9923 11.2089 43.1185 11.2771 43.2549 11.3248C43.3981 11.3657 43.5482 11.3862 43.705 11.3862ZM47.2604 14.1688C46.8921 14.1688 46.6125 14.0835 46.4215 13.913C46.2374 13.7425 46.1453 13.5311 46.1453 13.2788C46.1453 13.0673 46.1999 12.9003 46.309 12.7775C46.425 12.6615 46.5852 12.6036 46.7898 12.6036C46.9808 12.6036 47.1274 12.6615 47.2297 12.7775C47.3388 12.8934 47.3934 13.0401 47.3934 13.2174C47.3934 13.3197 47.3695 13.4083 47.3218 13.4834C47.2809 13.5652 47.2331 13.6232 47.1786 13.6573V13.6982C47.2127 13.7118 47.2434 13.7187 47.2706 13.7187C47.3047 13.7187 47.3457 13.7187 47.3934 13.7187C47.7617 13.7187 48.0788 13.3742 48.3448 12.6854L48.5085 12.2353L46.5648 7.23275H46.0533V6.68033H48.4778V7.23275H47.7924L49.0609 10.7826H49.1121L50.3704 7.23275H49.6952V6.68033H51.5673V7.23275H51.0558L48.9177 12.7366C48.8427 12.9207 48.754 13.098 48.6517 13.2685C48.5562 13.4459 48.4403 13.5993 48.3039 13.7289C48.1743 13.8653 48.0243 13.971 47.8538 14.046C47.6833 14.1279 47.4855 14.1688 47.2604 14.1688ZM52.5065 12.1228C52.2678 12.1228 52.0802 12.0512 51.9438 11.9079C51.8142 11.7647 51.7494 11.5942 51.7494 11.3964V11.335C51.7494 11.1373 51.8142 10.9668 51.9438 10.8235C52.0802 10.6803 52.2678 10.6087 52.5065 10.6087C52.7452 10.6087 52.9293 10.6803 53.0589 10.8235C53.1953 10.9668 53.2635 11.1373 53.2635 11.335V11.3964C53.2635 11.5942 53.1953 11.7647 53.0589 11.9079C52.9293 12.0512 52.7452 12.1228 52.5065 12.1228ZM52.5065 8.07163C52.2678 8.07163 52.0802 8.00001 51.9438 7.85679C51.8142 7.71357 51.7494 7.54307 51.7494 7.34528V7.2839C51.7494 7.08612 51.8142 6.91562 51.9438 6.7724C52.0802 6.62917 52.2678 6.55756 52.5065 6.55756C52.7452 6.55756 52.9293 6.62917 53.0589 6.7724C53.1953 6.91562 53.2635 7.08612 53.2635 7.2839V7.34528C53.2635 7.54307 53.1953 7.71357 53.0589 7.85679C52.9293 8.00001 52.7452 8.07163 52.5065 8.07163Z'
                fill='black'
                className='dark:invert'
              />
              <path
                d='M65.6177 4.81001L66.5537 5.84032C66.6336 5.92807 66.7796 5.8716 66.7796 5.75345V3.28625C66.7796 3.25184 66.7932 3.21882 66.8175 3.19441C66.8417 3.17 66.8746 3.15617 66.909 3.15594H68.6291C69.3841 3.15594 70.0834 3.55034 70.4704 4.19408L70.8101 4.75875C70.8327 4.79619 70.8645 4.82718 70.9025 4.84871C70.9406 4.87025 70.9835 4.8816 71.0273 4.88168H71.0403C71.1076 4.88156 71.1721 4.85474 71.2197 4.8071C71.2673 4.75946 71.294 4.69489 71.294 4.62757V2.06134C71.294 1.99402 71.2673 1.92945 71.2197 1.88181C71.1721 1.83417 71.1076 1.80735 71.0403 1.80723H67.0389C66.9701 1.80723 66.9042 1.77991 66.8555 1.73128C66.8069 1.68265 66.7796 1.61669 66.7796 1.54791V0.375993C66.7796 0.268704 66.6927 0.181396 66.585 0.181396H65.6776C65.5703 0.181396 65.483 0.26827 65.483 0.375993V1.54791C65.483 1.69125 65.367 1.80766 65.2237 1.80766H60.2545C60.1873 1.80766 60.1228 1.83432 60.0752 1.88178C60.0275 1.92925 60.0007 1.99366 60.0004 2.0609V2.66641C60.0004 2.73156 60.0256 2.79411 60.0704 2.84146L65.6463 7.82538C65.6909 7.87242 65.7157 7.93476 65.7157 7.99956C65.7157 8.06436 65.6909 8.1267 65.6463 8.17374L60.0699 13.1581C60.0251 13.2053 60 13.268 60 13.3331V13.9387C60 14.079 60.1138 14.1923 60.2541 14.1923H65.2233C65.3666 14.1923 65.4826 14.3087 65.4826 14.4521V15.624C65.4826 15.7313 65.5694 15.8186 65.6772 15.8186H66.5846C66.6919 15.8186 66.7792 15.7317 66.7792 15.624V14.4521C66.7792 14.3087 66.8951 14.1928 67.038 14.1928H71.0394C71.0729 14.1928 71.1061 14.1863 71.137 14.1735C71.1679 14.1607 71.196 14.1419 71.2197 14.1182C71.2433 14.0945 71.2621 14.0664 71.2748 14.0354C71.2876 14.0044 71.2941 13.9713 71.294 13.9378V11.372C71.294 11.3046 71.2672 11.24 71.2195 11.1923C71.1719 11.1446 71.1073 11.1179 71.0399 11.1179H71.0277C70.9838 11.1178 70.9407 11.1291 70.9025 11.1506C70.8643 11.1722 70.8323 11.2032 70.8096 11.2408L70.4704 11.8055C70.2791 12.1226 70.0091 12.3848 69.6865 12.5667C69.364 12.7486 68.9999 12.844 68.6296 12.8436H66.909C66.892 12.8436 66.8751 12.8401 66.8594 12.8336C66.8436 12.827 66.8293 12.8174 66.8173 12.8053C66.8053 12.7932 66.7958 12.7788 66.7893 12.763C66.7828 12.7473 66.7795 12.7304 66.7796 12.7133V10.2461C66.7797 10.2199 66.7718 10.1942 66.757 10.1725C66.7422 10.1508 66.7211 10.1342 66.6966 10.1248C66.6721 10.1153 66.6453 10.1136 66.6198 10.1197C66.5943 10.1259 66.5712 10.1397 66.5537 10.1592L65.6177 11.1895C65.5308 11.2851 65.483 11.4093 65.483 11.5388V12.7137C65.483 12.7481 65.4694 12.781 65.4451 12.8053C65.4208 12.8295 65.3879 12.8432 65.3536 12.8432H62.1636C62.1563 12.8434 62.1491 12.8417 62.1427 12.8383C62.1363 12.8348 62.1309 12.8298 62.1271 12.8236C62.1228 12.8164 62.1209 12.808 62.1216 12.7996C62.1223 12.7912 62.1256 12.7832 62.131 12.7767L67.1015 8.10598L67.1023 8.10468C67.1265 8.07489 67.1397 8.0377 67.1397 7.99934C67.1397 7.96099 67.1265 7.9238 67.1023 7.89401L67.1015 7.89314L62.131 3.22283C62.1256 3.21637 62.1223 3.20839 62.1216 3.2C62.1209 3.1916 62.1228 3.18319 62.1271 3.17592C62.1309 3.16977 62.1363 3.16473 62.1427 3.1613C62.1491 3.15787 62.1563 3.15617 62.1636 3.15637H65.3536C65.4248 3.15637 65.483 3.21414 65.483 3.28581V4.46078C65.483 4.58978 65.5308 4.71445 65.6177 4.81001Z'
                fill='#FF5500'
              />
              <path
                d='M75.9416 13V2.7897H77.5752L79.6902 7.39892L81.8052 2.7897H83.4388V13H81.9656V5.7361L80.3028 9.38264H79.0776L77.4148 5.75069V13H75.9416ZM85.0084 13V11.6289H87.2255V4.1608H85.0376V2.7897H90.9596V4.1608H88.7717V11.6289H90.9888V13H85.0084ZM92.7626 13V2.7897H95.213C96.8564 2.7897 98.0768 3.24674 98.8742 4.1608C99.6715 5.06514 100.07 6.30983 100.07 7.89485C100.07 9.47988 99.6715 10.7294 98.8742 11.6435C98.0768 12.5478 96.8564 13 95.213 13H92.7626ZM94.3087 11.5706H95.1547C96.341 11.5706 97.1968 11.2399 97.7219 10.5787C98.247 9.90774 98.5095 9.01312 98.5095 7.89485C98.5095 6.77658 98.247 5.88683 97.7219 5.22559C97.1968 4.55463 96.341 4.21914 95.1547 4.21914H94.3087V11.5706ZM101.406 13V2.7897H107.926V4.17539H102.953V7.15096H107.489V8.52206H102.953V11.6143H107.926V13H101.406ZM109.292 13V2.7897H110.809L115.083 10.2724V2.7897H116.556V13H115.039L110.765 5.51731V13H109.292Z'
                fill='black'
                className='dark:invert'
              />
            </svg>
          </div>
        </div>
      </main>
      <Footer />
      {isSuccessModalOpen && (
        <SwapSuccess
          onClose={onCloseSuccessModal}
          swapResult={{ txId, noteId }}
          swapDetails={{
            sellToken: selectedAssetSell,
            buyToken: selectedAssetBuy,
            buyAmount: rawBuy,
            sellAmount: rawSell,
          }}
        />
      )}
    </div>
  );
}

export default Swap;<|MERGE_RESOLUTION|>--- conflicted
+++ resolved
@@ -273,53 +273,28 @@
     <div className='min-h-screen bg-background text-foreground flex flex-col relative dotted-bg'>
       <Header />
       <main className='flex-1 flex items-center justify-center p-3 sm:p-4 -mt-4'>
-<<<<<<< HEAD
-        <div className='w-full max-w-[495px] space-y-4 sm:space-y-4 '>
+        <div className='w-full max-w-[495px] space-y-4 sm:space-y-6'>
           {/* Sell Card */}
           <Card className='border rounded-sm sm:rounded-md'>
             <CardContent className='p-3 sm:p-4 space-y-3 sm:space-y-4'>
-              <div className='space-y-1'>
-                <div className='flex justify-between items-center'>
+              <div className='space-y-2'>
+                <div className='flex gap-1 sm:gap-2 justify-between items-center'>
                   <div className='text-xs sm:text-sm text-primary font-medium'>Sell</div>
                   <SwapSettings slippage={slippage} onSlippageChange={setSlippage} />
                 </div>
-                <Card className=' border-none'>
-                  <CardContent className='px-0 py-2 sm:px-0 sm:py-3 space-y-1'>
+                <Card className='border-none'>
+                  <CardContent className='!sm:px-0 !px-0 p-3 sm:p-4 space-y-2 sm:space-y-3'>
                     <div className='flex items-center justify-between gap-2'>
                       <Input
                         value={stringSell}
                         onChange={(e) => onInputChange(e.target.value)}
                         placeholder='0'
                         aria-errormessage={sellInputError}
-                        className={`border-none text-xl sm:text-2xl font-light outline-none flex-1 p-0 h-auto focus-visible:ring-0 no-spinner ${
+                        className={`border-none text-3xl sm:text-4xl font-light outline-none flex-1 p-0 h-auto focus-visible:ring-0 no-spinner ${
                           sellInputError
                             ? 'text-orange-600 placeholder:text-destructive/50'
                             : ''
                         }`}
-=======
-        <div className='w-full max-w-sm sm:max-w-md space-y-2 sm:space-y-4'>
-          {/* Sell Card */}
-          <Card className='border rounded-sm sm:rounded-2sm'>
-            <CardContent className='p-3 sm:p-4 space-y-2 sm:space-y-3'>
-              <div className='space-y-2'>
-                <div className='flex gap-1 sm:gap-2 justify-between items-center'>
-                  <div className='text-xs sm:text-sm text-primary'>Sell</div>
-                  <SwapSettings slippage={slippage} onSlippageChange={setSlippage}/>
-                </div>
-                <Card className='bg-gradient-to-b from-muted/10 from-10% to-muted/30 to-50% border-none'>
-                  <CardContent className='!sm:px-0 !px-0 p-3 sm:p-4 space-y-2 sm:space-y-3'>
-                    <div className='flex items-center justify-between gap-2'>
-                      <Input
-                          value={stringSell}
-                          onChange={(e) => onInputChange(e.target.value)}
-                          placeholder='0'
-                          aria-errormessage={sellInputError}
-                          className={`border-none text-3xl sm:text-4xl font-light outline-none flex-1 p-0 h-auto focus-visible:ring-0 no-spinner ${
-                              sellInputError
-                                  ? 'text-orange-600 placeholder:text-destructive/50'
-                                  : 'text-black'
-                          }`}
->>>>>>> c365e4ba
                       />
                       <Button
                         variant='outline'
@@ -377,7 +352,6 @@
               disabled={isLoadingSwap}
               className='p-0 border-0 bg-transparent cursor-pointer disabled:opacity-50 disabled:cursor-not-allowed group'
             >
-<<<<<<< HEAD
               <svg
                 width='32'
                 height='32'
@@ -413,33 +387,22 @@
                     fill='transparent'
                     className='transition-all'
                   />
-
                   <path
                     d='M42.2621 23.9345L39.639 26.5554L39.639 22.4535C39.639 20.9267 38.9111 19.535 37.8719 18.4981C36.8349 17.4589 35.4432 16.731 33.9165 16.731C32.3691 16.7081 32.3691 19.0429 33.9165 19.02C34.6787 19.02 35.576 19.4366 36.2535 20.1164C36.9334 20.794 37.35 21.6912 37.35 22.4535L37.35 26.5576L34.7268 23.9322C33.6464 22.8106 31.9846 24.4724 33.1062 25.5528L37.5857 30.03C37.6923 30.1694 37.8294 30.2825 37.9866 30.3604C38.1438 30.4384 38.3168 30.4791 38.4922 30.4796C38.6676 30.48 38.8408 30.4401 38.9984 30.363C39.156 30.2858 39.2937 30.1735 39.4009 30.0346L39.4124 30.0209L43.8828 25.5482C44.954 24.5113 43.3425 22.8151 42.2621 23.9299M22.4669 37.348C21.7047 37.348 20.8074 36.9314 20.1299 36.2515C19.4501 35.574 19.0335 34.6767 19.0335 33.9145L19.0335 29.8126L21.6589 32.4358C22.7393 33.5436 24.3371 31.8544 23.2772 30.8175L18.7977 26.3379C18.6903 26.1976 18.5518 26.0841 18.3931 26.0062C18.2345 25.9284 18.06 25.8883 17.8833 25.8892C17.7065 25.8901 17.5324 25.9319 17.3746 26.0113C17.2167 26.0908 17.0794 26.2057 16.9734 26.3471L12.5007 30.8175C11.3791 31.8979 13.0409 33.5597 14.1213 32.4358L16.7445 29.8126L16.7445 33.9168C16.7445 35.4435 17.4724 36.8352 18.5116 37.8721C19.5485 38.9113 20.9402 39.6392 22.4669 39.6392C23.9891 39.6392 23.9891 37.3502 22.4669 37.3502'
                     className='fill-[#FF5500] light:group-hover:fill-black transition-all'
                   />
                 </g>
-=======
-              <svg className='w-12 h-12 sm:w-12 sm:h-12 transition-all' viewBox="0 0 57 57" fill="none" xmlns="http://www.w3.org/2000/svg">
-                <rect y="0.000152588" width="56.3444" height="56.3444" className='fill-[#F9F9F9] group-hover:fill-primary/30 transition-all'/>
-                <rect x="0.352153" y="0.352305" width="55.6401" height="55.6401" stroke="black" stroke-opacity="0.2"
-                      stroke-width="0.704305" className='transition-all'/>
-                <path
-                    d="M42.2621 23.9345L39.639 26.5554L39.639 22.4535C39.639 20.9267 38.9111 19.535 37.8719 18.4981C36.8349 17.4589 35.4432 16.731 33.9165 16.731C32.3691 16.7081 32.3691 19.0429 33.9165 19.02C34.6787 19.02 35.576 19.4366 36.2535 20.1164C36.9334 20.794 37.35 21.6912 37.35 22.4535L37.35 26.5576L34.7268 23.9322C33.6464 22.8106 31.9846 24.4724 33.1062 25.5528L37.5857 30.03C37.6923 30.1694 37.8294 30.2825 37.9866 30.3604C38.1438 30.4384 38.3168 30.4791 38.4922 30.4796C38.6676 30.48 38.8408 30.4401 38.9984 30.363C39.156 30.2858 39.2937 30.1735 39.4009 30.0346L39.4124 30.0209L43.8828 25.5482C44.954 24.5113 43.3425 22.8151 42.2621 23.9299M22.4669 37.348C21.7047 37.348 20.8074 36.9314 20.1299 36.2515C19.4501 35.574 19.0335 34.6767 19.0335 33.9145L19.0335 29.8126L21.6589 32.4358C22.7393 33.5436 24.3371 31.8544 23.2772 30.8175L18.7977 26.3379C18.6903 26.1976 18.5518 26.0841 18.3931 26.0062C18.2345 25.9284 18.06 25.8883 17.8833 25.8892C17.7065 25.8901 17.5324 25.9319 17.3746 26.0113C17.2167 26.0908 17.0794 26.2057 16.9734 26.3471L12.5007 30.8175C11.3791 31.8979 13.0409 33.5597 14.1213 32.4358L16.7445 29.8126L16.7445 33.9168C16.7445 35.4435 17.4724 36.8352 18.5116 37.8721C19.5485 38.9113 20.9402 39.6392 22.4669 39.6392C23.9891 39.6392 23.9891 37.3502 22.4669 37.3502"
-                    className='fill-[#FF5500] group-hover:fill-black transition-all'/>
->>>>>>> c365e4ba
               </svg>
             </button>
           </div>
 
           {/* Buy Card */}
-<<<<<<< HEAD
           <Card className='border rounded-sm sm:rounded-md'>
             <CardContent className='p-3 sm:p-4 space-y-3 sm:space-y-4'>
-              <div className='space-y-1'>
+              <div className='space-y-2'>
                 <div className='text-xs sm:text-sm text-primary font-medium'>Buy</div>
                 <Card className='border-none'>
-                  <CardContent className='px-0 py-2 sm:px-0 sm:py-3 space-y-1'>
+                  <CardContent className='!sm:px-0 !px-0 p-3 sm:p-4 space-y-2 sm:space-y-3'>
                     <div className='flex items-center justify-between gap-2'>
                       <Input
                         type='number'
@@ -447,23 +410,7 @@
                         onChange={emptyFn}
                         disabled
                         placeholder='0'
-                        className='border-none text-xl sm:text-2xl font-light outline-none flex-1 p-0 h-auto focus-visible:ring-0 no-spinner bg-transparent'
-=======
-          <Card className='border rounded-sm sm:rounded-2sm'>
-            <CardContent className='p-3 sm:p-4 space-y-2 sm:space-y-3'>
-              <div className='space-y-2'>
-                <div className='text-xs sm:text-sm text-primary font-medium'>Buy</div>
-                <Card className='bg-gradient-to-b from-muted/10 from-10% to-muted/30 to-50% border-none'>
-                  <CardContent className='!sm:px-0 !px-0 p-3 sm:p-4 space-y-2 sm:space-y-3'>
-                    <div className='flex items-center justify-between gap-2'>
-                      <Input
-                          type='number'
-                          value={stringBuy}
-                          onChange={emptyFn}
-                          disabled
-                          placeholder='0'
-                          className='border-none text-3xl sm:text-4xl font-light outline-none flex-1 p-0 h-auto focus-visible:ring-0 no-spinner bg-transparent'
->>>>>>> c365e4ba
+                        className='border-none text-3xl sm:text-4xl font-light outline-none flex-1 p-0 h-auto focus-visible:ring-0 no-spinner bg-transparent'
                       />
                       <Button
                         variant='outline'
