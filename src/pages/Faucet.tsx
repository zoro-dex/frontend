import AssetIcon from '@/components/AssetIcon';
import { Footer } from '@/components/Footer';
import { Header } from '@/components/Header';
import { Button } from '@/components/ui/button';
import { Card, CardContent } from '@/components/ui/card';
import { Skeleton } from '@/components/ui/skeleton';
import { accountIdToBech32 } from '@/lib/utils';
import { ZoroContext } from '@/providers/ZoroContext';
import { type FaucetMintResult, mintFromFaucet } from '@/services/faucet';
import { useWallet } from '@demox-labs/miden-wallet-adapter';
import { WalletMultiButton } from '@demox-labs/miden-wallet-adapter';
import { Loader2 } from 'lucide-react';
import { Fragment, useCallback, useContext, useEffect, useState } from 'react';
import { Link } from 'react-router-dom';

interface MintStatus {
  readonly isLoading: boolean;
  readonly lastResult: FaucetMintResult | null;
  readonly lastAttempt: number;
  readonly showMessage: boolean;
}

type TokenMintStatuses = Record<string, MintStatus>;

function Faucet() {
  const { connected } = useWallet();
  const [mintStatuses, setMintStatuses] = useState<TokenMintStatuses>(
    {} as TokenMintStatuses,
  );
  const { tokens, tokensLoading, accountId } = useContext(ZoroContext);
  const updateMintStatus = useCallback((
    tokenSymbol: string,
    updates: Partial<MintStatus>,
  ): void => {
    setMintStatuses(prev => ({
      ...prev,
      [tokenSymbol]: {
        ...prev[tokenSymbol],
        ...updates,
      },
    }));
  }, []);

  useEffect(() => {
    for (const token of Object.values(tokens)) {
      // init token states
      if (!mintStatuses[token.faucetIdBech32]) {
        updateMintStatus(token.faucetIdBech32, {
          isLoading: false,
          lastAttempt: 0,
          lastResult: null,
          showMessage: false,
        });
      }
    }
  }, [tokens, mintStatuses, setMintStatuses, updateMintStatus]);

  const requestTokens = useCallback(async (tokenFaucetId: string): Promise<void> => {
    console.log(connected, accountId, tokens);
    if (!connected || !accountId) {
      return;
    }
<<<<<<< HEAD
    const token = tokens[tokenFaucetId];
    if (!token) {
=======
    const token = tokens[tokenSymbol];
    if (!token || !token.faucetId) {
>>>>>>> 18487707
      return;
    }
    const faucetId = token.faucetId;
    updateMintStatus(tokenFaucetId, {
      isLoading: true,
      lastAttempt: Date.now(),
      showMessage: false,
    });

    try {
      const result = await mintFromFaucet(
        accountIdToBech32(accountId),
        accountIdToBech32(faucetId),
      );
      updateMintStatus(tokenFaucetId, {
        isLoading: false,
        lastResult: result,
        showMessage: false,
      });
      setTimeout(() => {
        updateMintStatus(tokenFaucetId, {
          showMessage: true,
        });
      }, 100);
      setTimeout(() => {
        updateMintStatus(tokenFaucetId, {
          showMessage: false,
        });
      }, 5100);
    } catch (error) {
      const errorResult: FaucetMintResult = {
        success: false,
        message: error instanceof Error ? error.message : 'Unknown error',
      };
      updateMintStatus(tokenFaucetId, {
        isLoading: false,
        lastResult: errorResult,
        showMessage: false,
      });
      setTimeout(() => {
        updateMintStatus(tokenFaucetId, {
          showMessage: true,
        });
      }, 100);
      setTimeout(() => {
        updateMintStatus(tokenFaucetId, {
          showMessage: false,
        });
      }, 5100);
    }
  }, [connected, accountId, updateMintStatus, tokens]);

  const getButtonText = (tokenSymbol: string, status: MintStatus): string => {
    return status.isLoading ? `Minting ${tokenSymbol}...` : `Request ${tokenSymbol}`;
  };

  const isButtonDisabled = (status: MintStatus): boolean => {
    return status.isLoading || !connected;
  };

  if (tokensLoading) {
    return (
      <div className='flex flex-col items-center justify-center min-h-screen p-3 pb-10'>
        <div className='w-full max-w-sm sm:max-w-md space-y-4'>
          <Skeleton className='h-[160px] w-full rounded-xl transition-all duration-400 ease-out opacity-20 border-2 border-orange-200 dark:border-orange-600/75' />
          <Skeleton className='h-[160px] w-full rounded-xl transition-all duration-400 ease-out opacity-20 border-2 border-orange-200 dark:border-orange-600/75' />
        </div>
      </div>
    );
  }

  if (Object.keys(tokens).length === 0) {
    return (
      <div className='min-h-screen bg-background text-foreground flex flex-col dotted-bg'>
        <Header />
        <main className='flex-1 flex items-center justify-center'>
          <div className='text-center space-y-4'>
            <div className='text-destructive'>No faucets available</div>
            <Button onClick={() => window.location.reload()}>
              Retry
            </Button>
          </div>
        </main>
      </div>
    );
  }

  return (
    <div className='min-h-screen bg-background text-foreground flex flex-col dotted-bg'>
      <title>Faucet - ZoroSwap | DeFi on Miden</title>
      <meta name='description' content='Testnet faucet for the Zoro Swap AMM.' />
      <meta property='og:title' content='Faucet - ZoroSwap | DeFi on Miden' />
      <meta property='og:description' content='Testnet faucet for the Zoro Swap AMM.' />
      <meta name='twitter:title' content='Faucet - ZoroSwap | DeFi on Miden' />
      <meta name='twitter:description' content='Testnet faucet for the Zoro Swap AMM.' />
      <Header />
      <main className='flex-1 flex items-center justify-center p-3'>
        <div className='w-full max-w-[495px]'>
          <div>
            {Object.values(tokens).map((token, index) => {
              const status = mintStatuses[token.faucetIdBech32];

              if (!token || !status) return null;
              const lineBetween = index > 0
                ? <div className='border border-bottom-0 border-dashed my-6 opacity-50' />
                : null;

              return (
                <Fragment key={token.faucetId.toString()}>
                  {lineBetween}
                  <Card
                    key={token.symbol}
                    className='rounded-xl transition-all duration-200 hover:border-orange-200/10 mb-4'
                  >
                    <CardContent className='p-4 sm:p-6 flex gap-1 flex-col items-center'>
                      <AssetIcon symbol={token.symbol} />
                      <h3 className='text-md sm:text-lg font-semibold'>
                        Test {token.name}
                      </h3>
                      <div className='text-xs text-muted-foreground overflow-hidden'>
                        <span className='hidden sm:inline'>
                          {accountIdToBech32(token.faucetId)}
                        </span>
                        <span className='sm:hidden break-all'>
                          {accountIdToBech32(token.faucetId)}
                        </span>
                      </div>
                    </CardContent>
                  </Card>
                  {connected && (
                    <Button
                      onClick={() => requestTokens(token.faucetIdBech32)}
                      disabled={isButtonDisabled(status)}
                      className='w-full h-8 sm:h-12 bg-primary hover:bg-orange-700 text-white font-semibold transition-colors disabled:opacity-50 disabled:cursor-not-allowed'
                    >
                      {status.isLoading && (
                        <Loader2 className='w-4 h-4 mr-2 animate-spin' />
                      )}
                      {getButtonText(token.symbol, status)}
                    </Button>
                  )}
                  {!connected && (
                    <WalletMultiButton className='!font-bold !p-5 w-full !font-semibold !font-sans h-full !rounded-xl !text-sm sm:!text-lg !bg-primary !text-primary-foreground hover:!bg-primary/90 !border-none !text-center !flex !items-center !justify-center'>
                      Connect
                    </WalletMultiButton>
                  )}
                  <div
                    className={`overflow-hidden transition-all duration-300 ease-out ${
                      status.lastResult && status.showMessage
                        ? 'max-h-20 opacity-100 mb-3'
                        : 'max-h-0 opacity-0 mb-0'
                    }`}
                  >
                    {status.lastResult && (
                      <div
                        className={`text-xs p-2 rounded-md transform transition-all duration-300 ease-out text-center ${
                          status.showMessage
                            ? 'translate-y-0 scale-100'
                            : '-translate-y-2 scale-95'
                        } ${
                          status.lastResult.success
                            ? 'bg-transparent text-black dark:text-green-300'
                            : 'bg-transparent text-red-800 dark:text-red-200'
                        }`}
                      >
                        {status.lastResult.message}
                        {status.lastResult.transactionId && (
                          <div className='mt-1 font-mono text-xs opacity-75 break-all'>
                            TX: {status.lastResult.transactionId}
                          </div>
                        )}
                      </div>
                    )}
                  </div>
                </Fragment>
              );
            })}
          </div>
          <div className='pt-8 pb-2 sm:pb-0 flex sm:justify-start justify-center sm:items-start'>
            <Link to='/'>
              <Button
                variant='secondary'
                size='sm'
                className='text-xs sm:text-sm text-muted-foreground hover:text-foreground transition-colors'
              >
                ← Back to Swap
              </Button>
            </Link>
          </div>
        </div>
      </main>
      <Footer />
    </div>
  );
}

export default Faucet;<|MERGE_RESOLUTION|>--- conflicted
+++ resolved
@@ -60,13 +60,8 @@
     if (!connected || !accountId) {
       return;
     }
-<<<<<<< HEAD
     const token = tokens[tokenFaucetId];
-    if (!token) {
-=======
-    const token = tokens[tokenSymbol];
     if (!token || !token.faucetId) {
->>>>>>> 18487707
       return;
     }
     const faucetId = token.faucetId;
