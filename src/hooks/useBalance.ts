import { type AccountId } from '@demox-labs/miden-sdk';
import { useCallback, useEffect, useMemo, useState } from 'react';
import { useWalletEventTracker } from '@/hooks/useWalletEvents';
import { midenClientService } from '@/lib/client';

interface BalanceParams {
  readonly accountId: AccountId | null | undefined;
  readonly faucetId: AccountId | undefined;
}

interface BalanceState {
  readonly balance: bigint | null;
  readonly lastUpdated: number;
  readonly isLoading: boolean;
  readonly refreshBalance: () => Promise<void>;
}

/**
 * Simple balance hook that just fetches fresh data
 * No optimistic updates, no localStorage - reliable and predictable
 */
export const useBalance = (
  { accountId, faucetId }: BalanceParams,
): BalanceState => {
  const [balance, setBalance] = useState<bigint | null>(null);
  const [lastUpdated, setLastUpdated] = useState<number>(0);
<<<<<<< HEAD
  const [isLoading, setIsLoading] = useState<boolean>(false);
=======

  // Refs for managing optimistic updates
  const optimisticTimerRef = useRef<NodeJS.Timeout>();
  const baseBalanceRef = useRef<bigint | null>(null);
  const isFetchingRef = useRef<boolean>(false);

  // Create stable cache key
  const cacheKey = useMemo(() => {
    if (!accountId || !faucetId) return null;
    return `${accountId.toBech32()}-${faucetId.toBech32()}`;
  }, [accountId, faucetId]);

  /**
   * Load cached balance from localStorage with BigInt deserialization
   */
  const loadCachedBalance = useCallback((): CachedBalance | null => {
    if (!cacheKey) return null;

    try {
      const cached = localStorage.getItem(`${STORAGE_KEY}-${cacheKey}`);
      if (!cached) return null;

      const parsed: SerializedCachedBalance = JSON.parse(cached);

      // Check if cache is still valid
      const now = Date.now();
      if (now - parsed.timestamp > BALANCE_CACHE_TTL) {
        localStorage.removeItem(`${STORAGE_KEY}-${cacheKey}`);
        return null;
      }

      // Convert balance string back to BigInt
      return {
        ...parsed,
        balance: BigInt(parsed.balance),
      };
    } catch (error) {
      console.warn('Failed to load cached balance:', error);
      // Clean up corrupted cache entry
      try {
        localStorage.removeItem(`${STORAGE_KEY}-${cacheKey}`);
      } catch (cleanupError) {
        console.warn('Failed to clean up corrupted cache:', cleanupError);
      }
      return null;
    }
  }, [cacheKey]);

  /**
   * Save balance to localStorage cache with BigInt serialization
   */
  const saveCachedBalance = useCallback((balance: bigint): void => {
    if (!cacheKey || !accountId || !faucetId) return;

    try {
      const serialized: SerializedCachedBalance = {
        balance: balance.toString(), // Convert BigInt to string
        timestamp: Date.now(),
        accountId: accountId.toBech32(),
        faucetId: faucetId.toBech32(),
      };

      localStorage.setItem(`${STORAGE_KEY}-${cacheKey}`, JSON.stringify(serialized));
    } catch (error) {
      console.warn('Failed to save cached balance:', error);
      // If localStorage is full or unavailable, try to clear old entries
      try {
        const keysToRemove = [];
        for (let i = 0; i < localStorage.length; i++) {
          const key = localStorage.key(i);
          if (key?.startsWith(STORAGE_KEY)) {
            keysToRemove.push(key);
          }
        }
        // Remove old cache entries and try again
        keysToRemove.forEach(key => {
          try {
            localStorage.removeItem(key);
          } catch {}
        });
        // Retry saving
        localStorage.setItem(`${STORAGE_KEY}-${cacheKey}`, JSON.stringify('whatever'));
      } catch (retryError) {
        console.warn('Failed to save cached balance after cleanup:', retryError);
      }
    }
  }, [cacheKey, accountId, faucetId]);

  /**
   * Fetch balance from blockchain
   */
  const fetchBalance = useCallback(
    async (useCache: boolean = true): Promise<bigint | null> => {
      // Early return if no accountId or faucetId
      if (!accountId || !faucetId) {
        return null;
      }

      // Prevent concurrent fetches
      if (isFetchingRef.current) {
        console.log('Balance fetch already in progress, skipping...');
        return balance;
      }

      // Try cache first if requested
      if (useCache) {
        const cached = loadCachedBalance();
        if (cached) {
          console.log('Using cached balance:', cached.balance.toString());
          return cached.balance;
        }
      }

      try {
        isFetchingRef.current = true;

        const client = await WebClient.createClient(NETWORK.rpcEndpoint);
        await client.syncState();

        let acc = await client.getAccount(accountId);
        if (acc == null) {
          await client.importAccountById(accountId);
          console.log('imported new account', accountId.toBech32(), 'to client');
          acc = await client.getAccount(accountId);
        }

        const fetchedBalance = acc?.vault().getBalance(faucetId);
        const balanceBigInt = BigInt(fetchedBalance ?? 0);

        // Save to cache
        saveCachedBalance(balanceBigInt);

        console.log('Fetched fresh balance:', balanceBigInt.toString());
        return balanceBigInt;
      } catch (error) {
        console.error('Error fetching balance:', error);

        // Return cached balance as fallback
        const cached = loadCachedBalance();
        return cached ? cached.balance : null;
      } finally {
        isFetchingRef.current = false;
      }
    },
    [accountId, faucetId, balance, loadCachedBalance, saveCachedBalance],
  );
>>>>>>> 180dc6eb

  /**
   * Refresh balance from blockchain
   */
  const refreshBalance = useCallback(async (): Promise<void> => {
    if (!accountId || !faucetId) {
      setBalance(null);
      setLastUpdated(0);
      return;
    }

    setIsLoading(true);
    
    try {
      const result = await midenClientService.getBalance(accountId, faucetId, false);
      setBalance(result.balance);
      setLastUpdated(result.lastUpdated);
      
      console.log('🔄 Balance refreshed:', {
        account: accountId.toBech32(),
        faucet: faucetId.toBech32(), 
        balance: result.balance.toString(),
      });
      
    } catch (error) {
      console.error('❌ Failed to refresh balance:', error);
      // Don't clear existing balance on error - keep showing last known value
    } finally {
      setIsLoading(false);
    }
  }, [accountId, faucetId]);

  // Memoized wallet event handlers
  const walletEventHandlers = useMemo(() => ({
    onConnect: () => {
      console.log('Wallet connected - refreshing balance');
      refreshBalance();
    },
    onDisconnect: () => {
      console.log('Wallet disconnected - clearing balances');
      midenClientService.clearBalanceCaches();
      setBalance(null);
      setLastUpdated(0);
    },
    onTransactionStatusChange: (status: any) => {
      if (status.status === 'confirmed' || status.status === 'ready_to_claim') {
        console.log('Transaction confirmed - refreshing all balances');
        // Refresh this specific balance and all others
        setTimeout(() => {
          Promise.all([
            refreshBalance(),
            midenClientService.refreshAllBalances()
          ]);
        }, 2000); // Small delay for blockchain propagation
      }
    },
    onReadyStateChange: (state: string) => {
      if (state === 'Connected') {
        console.log('Wallet ready - refreshing balance');
        refreshBalance();
      }
    },
  }), [refreshBalance]);

  // Set up wallet event tracking
  useWalletEventTracker(walletEventHandlers);

  // Subscribe to balance updates from the service
  useEffect(() => {
    if (!accountId || !faucetId) {
      setBalance(null);
      setLastUpdated(0);
      setIsLoading(false);
      return;
    }

    // Clear previous state immediately when tokens change
    setBalance(null);
    setLastUpdated(0);
    setIsLoading(true);

    console.log('🔄 Setting up balance subscription for:', {
      account: accountId.toBech32(),
      faucet: faucetId.toBech32()
    });

    // Subscribe to real-time updates from service
    const unsubscribe = midenClientService.subscribeToBalanceUpdates(
      accountId,
      faucetId,
      (newBalance, newLastUpdated) => {
        console.log('📊 Balance update received:', {
          account: accountId.toBech32(),
          faucet: faucetId.toBech32(),
          balance: newBalance.toString()
        });
        setBalance(newBalance);
        setLastUpdated(newLastUpdated);
        setIsLoading(false);
      }
    );

    // Load initial balance immediately
    const loadInitialBalance = async () => {
      try {
        console.log('📥 Loading initial balance for:', {
          account: accountId.toBech32(),
          faucet: faucetId.toBech32()
        });
        
        const result = await midenClientService.getBalance(accountId, faucetId, true);
        setBalance(result.balance);
        setLastUpdated(result.lastUpdated);
        
        console.log('✅ Initial balance loaded:', {
          account: accountId.toBech32(),
          faucet: faucetId.toBech32(),
          balance: result.balance.toString()
        });
      } catch (error) {
        console.error('❌ Failed to load initial balance:', error);
        setBalance(BigInt(0)); // Set to 0 instead of null to show "no balance"
        setLastUpdated(0);
      } finally {
        setIsLoading(false);
      }
    };

    // Load balance immediately - don't wait
    loadInitialBalance();

    // Cleanup subscription when accountId or faucetId changes
    return () => {
      console.log('🧹 Cleaning up balance subscription for:', {
        account: accountId.toBech32(),
        faucet: faucetId.toBech32()
      });
      unsubscribe();
    };
  }, [accountId?.toBech32(), faucetId?.toBech32()]); // Use string values to prevent object reference issues

  return {
    balance,
    lastUpdated,
    isLoading,
    refreshBalance,
  };
};<|MERGE_RESOLUTION|>--- conflicted
+++ resolved
@@ -1,6 +1,6 @@
 import { type AccountId } from '@demox-labs/miden-sdk';
 import { useCallback, useEffect, useMemo, useState } from 'react';
-import { useWalletEventTracker } from '@/hooks/useWalletEvents';
+import { useWalletEventTracker } from './useWalletEvents';
 import { midenClientService } from '@/lib/client';
 
 interface BalanceParams {
@@ -24,156 +24,7 @@
 ): BalanceState => {
   const [balance, setBalance] = useState<bigint | null>(null);
   const [lastUpdated, setLastUpdated] = useState<number>(0);
-<<<<<<< HEAD
   const [isLoading, setIsLoading] = useState<boolean>(false);
-=======
-
-  // Refs for managing optimistic updates
-  const optimisticTimerRef = useRef<NodeJS.Timeout>();
-  const baseBalanceRef = useRef<bigint | null>(null);
-  const isFetchingRef = useRef<boolean>(false);
-
-  // Create stable cache key
-  const cacheKey = useMemo(() => {
-    if (!accountId || !faucetId) return null;
-    return `${accountId.toBech32()}-${faucetId.toBech32()}`;
-  }, [accountId, faucetId]);
-
-  /**
-   * Load cached balance from localStorage with BigInt deserialization
-   */
-  const loadCachedBalance = useCallback((): CachedBalance | null => {
-    if (!cacheKey) return null;
-
-    try {
-      const cached = localStorage.getItem(`${STORAGE_KEY}-${cacheKey}`);
-      if (!cached) return null;
-
-      const parsed: SerializedCachedBalance = JSON.parse(cached);
-
-      // Check if cache is still valid
-      const now = Date.now();
-      if (now - parsed.timestamp > BALANCE_CACHE_TTL) {
-        localStorage.removeItem(`${STORAGE_KEY}-${cacheKey}`);
-        return null;
-      }
-
-      // Convert balance string back to BigInt
-      return {
-        ...parsed,
-        balance: BigInt(parsed.balance),
-      };
-    } catch (error) {
-      console.warn('Failed to load cached balance:', error);
-      // Clean up corrupted cache entry
-      try {
-        localStorage.removeItem(`${STORAGE_KEY}-${cacheKey}`);
-      } catch (cleanupError) {
-        console.warn('Failed to clean up corrupted cache:', cleanupError);
-      }
-      return null;
-    }
-  }, [cacheKey]);
-
-  /**
-   * Save balance to localStorage cache with BigInt serialization
-   */
-  const saveCachedBalance = useCallback((balance: bigint): void => {
-    if (!cacheKey || !accountId || !faucetId) return;
-
-    try {
-      const serialized: SerializedCachedBalance = {
-        balance: balance.toString(), // Convert BigInt to string
-        timestamp: Date.now(),
-        accountId: accountId.toBech32(),
-        faucetId: faucetId.toBech32(),
-      };
-
-      localStorage.setItem(`${STORAGE_KEY}-${cacheKey}`, JSON.stringify(serialized));
-    } catch (error) {
-      console.warn('Failed to save cached balance:', error);
-      // If localStorage is full or unavailable, try to clear old entries
-      try {
-        const keysToRemove = [];
-        for (let i = 0; i < localStorage.length; i++) {
-          const key = localStorage.key(i);
-          if (key?.startsWith(STORAGE_KEY)) {
-            keysToRemove.push(key);
-          }
-        }
-        // Remove old cache entries and try again
-        keysToRemove.forEach(key => {
-          try {
-            localStorage.removeItem(key);
-          } catch {}
-        });
-        // Retry saving
-        localStorage.setItem(`${STORAGE_KEY}-${cacheKey}`, JSON.stringify('whatever'));
-      } catch (retryError) {
-        console.warn('Failed to save cached balance after cleanup:', retryError);
-      }
-    }
-  }, [cacheKey, accountId, faucetId]);
-
-  /**
-   * Fetch balance from blockchain
-   */
-  const fetchBalance = useCallback(
-    async (useCache: boolean = true): Promise<bigint | null> => {
-      // Early return if no accountId or faucetId
-      if (!accountId || !faucetId) {
-        return null;
-      }
-
-      // Prevent concurrent fetches
-      if (isFetchingRef.current) {
-        console.log('Balance fetch already in progress, skipping...');
-        return balance;
-      }
-
-      // Try cache first if requested
-      if (useCache) {
-        const cached = loadCachedBalance();
-        if (cached) {
-          console.log('Using cached balance:', cached.balance.toString());
-          return cached.balance;
-        }
-      }
-
-      try {
-        isFetchingRef.current = true;
-
-        const client = await WebClient.createClient(NETWORK.rpcEndpoint);
-        await client.syncState();
-
-        let acc = await client.getAccount(accountId);
-        if (acc == null) {
-          await client.importAccountById(accountId);
-          console.log('imported new account', accountId.toBech32(), 'to client');
-          acc = await client.getAccount(accountId);
-        }
-
-        const fetchedBalance = acc?.vault().getBalance(faucetId);
-        const balanceBigInt = BigInt(fetchedBalance ?? 0);
-
-        // Save to cache
-        saveCachedBalance(balanceBigInt);
-
-        console.log('Fetched fresh balance:', balanceBigInt.toString());
-        return balanceBigInt;
-      } catch (error) {
-        console.error('Error fetching balance:', error);
-
-        // Return cached balance as fallback
-        const cached = loadCachedBalance();
-        return cached ? cached.balance : null;
-      } finally {
-        isFetchingRef.current = false;
-      }
-    },
-    [accountId, faucetId, balance, loadCachedBalance, saveCachedBalance],
-  );
->>>>>>> 180dc6eb
 
   /**
    * Refresh balance from blockchain
@@ -182,25 +33,47 @@
     if (!accountId || !faucetId) {
       setBalance(null);
       setLastUpdated(0);
+      setIsLoading(false);
       return;
     }
+
+    console.log('🔄 Refreshing balance for:', {
+      account: accountId.toBech32(),
+      faucet: faucetId.toBech32()
+    });
 
     setIsLoading(true);
     
     try {
-      const result = await midenClientService.getBalance(accountId, faucetId, false);
+      // Add timeout to prevent infinite loading
+      const timeoutPromise = new Promise<never>((_, reject) => {
+        setTimeout(() => reject(new Error('Balance fetch timeout')), 15000); // 15 second timeout
+      });
+      
+      const balancePromise = midenClientService.getBalance(accountId, faucetId, false);
+      
+      // Race between balance fetch and timeout
+      const result = await Promise.race([balancePromise, timeoutPromise]);
+      
       setBalance(result.balance);
       setLastUpdated(result.lastUpdated);
       
-      console.log('🔄 Balance refreshed:', {
+      console.log('✅ Balance refresh completed:', {
         account: accountId.toBech32(),
         faucet: faucetId.toBech32(), 
         balance: result.balance.toString(),
       });
       
     } catch (error) {
-      console.error('❌ Failed to refresh balance:', error);
-      // Don't clear existing balance on error - keep showing last known value
+      console.error('❌ Failed to refresh balance:', {
+        account: accountId.toBech32(),
+        faucet: faucetId.toBech32(),
+        error: error instanceof Error ? error.message : error
+      });
+      
+      // Set balance to 0 instead of null so UI shows "0 TOKEN" instead of "Loading..."
+      setBalance(BigInt(0));
+      setLastUpdated(Date.now());
     } finally {
       setIsLoading(false);
     }
@@ -281,20 +154,34 @@
       try {
         console.log('📥 Loading initial balance for:', {
           account: accountId.toBech32(),
-          faucet: faucetId.toBech32()
-        });
-        
-        const result = await midenClientService.getBalance(accountId, faucetId, true);
+          faucet: faucetId.toBech32(),
+          timestamp: new Date().toISOString()
+        });
+        
+        // Add timeout here too
+        const timeoutPromise = new Promise<never>((_, reject) => {
+          setTimeout(() => reject(new Error('Initial balance load timeout')), 15000);
+        });
+        
+        const balancePromise = midenClientService.getBalance(accountId, faucetId, true);
+        const result = await Promise.race([balancePromise, timeoutPromise]);
+        
         setBalance(result.balance);
         setLastUpdated(result.lastUpdated);
         
         console.log('✅ Initial balance loaded:', {
           account: accountId.toBech32(),
           faucet: faucetId.toBech32(),
-          balance: result.balance.toString()
+          balance: result.balance.toString(),
+          timestamp: new Date().toISOString()
         });
       } catch (error) {
-        console.error('❌ Failed to load initial balance:', error);
+        console.error('❌ Failed to load initial balance:', {
+          account: accountId.toBech32(),
+          faucet: faucetId.toBech32(),
+          error: error instanceof Error ? error.message : error,
+          timestamp: new Date().toISOString()
+        });
         setBalance(BigInt(0)); // Set to 0 instead of null to show "no balance"
         setLastUpdated(0);
       } finally {
