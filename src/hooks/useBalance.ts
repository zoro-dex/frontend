import { type AccountId, WebClient } from '@demox-labs/miden-sdk';
import { useCallback, useEffect, useState } from 'react';

interface BalanceParams {
  readonly accountId?: AccountId;
  readonly faucetId?: AccountId;
  client?: WebClient;
}

const getBalanceFromClient = async (
  client: WebClient,
  accountId: AccountId,
  faucetId: AccountId,
) => {
  let acc = await client.getAccount(accountId);
  let balance = acc?.vault().getBalance(faucetId);
  return balance;
};

<<<<<<< HEAD
/**
 * Simple balance hook that just fetches fresh data
 */
=======
>>>>>>> 1555e1b6
export const useBalance = (
  { accountId, faucetId, client }: BalanceParams,
) => {
  const [balance, setBalance] = useState<bigint | null>(null);
  const [lastUpdated, setLastUpdated] = useState<number>(0);
<<<<<<< HEAD
  const [isLoading, setIsLoading] = useState<boolean>(false);

  /**
   * Refresh balance from blockchain
   */
  const refreshBalance = useCallback(async (): Promise<void> => {
    if (!accountId || !faucetId) {
      setBalance(null);
      setLastUpdated(0);
      setIsLoading(false);
      return;
    }

    setIsLoading(true);
    
    try {
      // Add timeout to prevent infinite loading
      const timeoutPromise = new Promise<never>((_, reject) => {
        setTimeout(() => reject(new Error('Balance fetch timeout')), 15000); // 15 second timeout
      });
      
      const balancePromise = midenClientService.getBalance(accountId, faucetId, false);
      
      // Race between balance fetch and timeout
      const result = await Promise.race([balancePromise, timeoutPromise]);
      
      setBalance(result.balance);
      setLastUpdated(result.lastUpdated);
      
    } catch (error) {
      // Set balance to 0 instead of null so UI shows "0 TOKEN" instead of "Loading..."
      setBalance(BigInt(0));
      setLastUpdated(Date.now());
    } finally {
      setIsLoading(false);
    }
  }, [accountId, faucetId]);

  // Memoized wallet event handlers
  const walletEventHandlers = useMemo(() => ({
    onConnect: () => {
      refreshBalance();
    },
    onDisconnect: () => {
      midenClientService.clearBalanceCaches();
      setBalance(null);
      setLastUpdated(0);
    },
    onReadyStateChange: (state: string) => {
      if (state === 'Connected') {
        refreshBalance();
      }
    },
  }), [refreshBalance]);

  // Set up wallet event tracking
  useWalletEventTracker(walletEventHandlers);
=======
  const refreshBalance = useCallback(async () => {
    if (!accountId || !faucetId || !client) return;
    await client.syncState();
    let newBalance = await getBalanceFromClient(client, accountId, faucetId);
    setLastUpdated(Date.now());
    setBalance(BigInt(newBalance ?? 0));
  }, [client, faucetId, accountId]);
>>>>>>> 1555e1b6

  useEffect(() => {
    refreshBalance();
    let clear = setInterval(refreshBalance, 10000);
    return () => clearInterval(clear);
  }, [refreshBalance]);

  return {
    balance,
    lastUpdated,
    refreshBalance,
  };
};<|MERGE_RESOLUTION|>--- conflicted
+++ resolved
@@ -17,76 +17,11 @@
   return balance;
 };
 
-<<<<<<< HEAD
-/**
- * Simple balance hook that just fetches fresh data
- */
-=======
->>>>>>> 1555e1b6
 export const useBalance = (
   { accountId, faucetId, client }: BalanceParams,
 ) => {
   const [balance, setBalance] = useState<bigint | null>(null);
   const [lastUpdated, setLastUpdated] = useState<number>(0);
-<<<<<<< HEAD
-  const [isLoading, setIsLoading] = useState<boolean>(false);
-
-  /**
-   * Refresh balance from blockchain
-   */
-  const refreshBalance = useCallback(async (): Promise<void> => {
-    if (!accountId || !faucetId) {
-      setBalance(null);
-      setLastUpdated(0);
-      setIsLoading(false);
-      return;
-    }
-
-    setIsLoading(true);
-    
-    try {
-      // Add timeout to prevent infinite loading
-      const timeoutPromise = new Promise<never>((_, reject) => {
-        setTimeout(() => reject(new Error('Balance fetch timeout')), 15000); // 15 second timeout
-      });
-      
-      const balancePromise = midenClientService.getBalance(accountId, faucetId, false);
-      
-      // Race between balance fetch and timeout
-      const result = await Promise.race([balancePromise, timeoutPromise]);
-      
-      setBalance(result.balance);
-      setLastUpdated(result.lastUpdated);
-      
-    } catch (error) {
-      // Set balance to 0 instead of null so UI shows "0 TOKEN" instead of "Loading..."
-      setBalance(BigInt(0));
-      setLastUpdated(Date.now());
-    } finally {
-      setIsLoading(false);
-    }
-  }, [accountId, faucetId]);
-
-  // Memoized wallet event handlers
-  const walletEventHandlers = useMemo(() => ({
-    onConnect: () => {
-      refreshBalance();
-    },
-    onDisconnect: () => {
-      midenClientService.clearBalanceCaches();
-      setBalance(null);
-      setLastUpdated(0);
-    },
-    onReadyStateChange: (state: string) => {
-      if (state === 'Connected') {
-        refreshBalance();
-      }
-    },
-  }), [refreshBalance]);
-
-  // Set up wallet event tracking
-  useWalletEventTracker(walletEventHandlers);
-=======
   const refreshBalance = useCallback(async () => {
     if (!accountId || !faucetId || !client) return;
     await client.syncState();
@@ -94,7 +29,6 @@
     setLastUpdated(Date.now());
     setBalance(BigInt(newBalance ?? 0));
   }, [client, faucetId, accountId]);
->>>>>>> 1555e1b6
 
   useEffect(() => {
     refreshBalance();
