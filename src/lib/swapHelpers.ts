--- conflicted
+++ resolved
@@ -81,24 +81,6 @@
 };
 
 /**
-<<<<<<< HEAD
- * Convert BigInt balance to decimal string for input fields
- */
-export const balanceToDecimalString = (balance: bigint, tokenSymbol: TokenSymbol): string => {
-  const token = TOKENS[tokenSymbol];
-  if (!token) return '0';
-
-  const divisor = BigInt(Math.pow(10, token.decimals));
-  const wholePart = balance / divisor;
-  const fractionalPart = balance % divisor;
-
-  if (fractionalPart === BigInt(0)) {
-    return wholePart.toString();
-  }
-
-  const fractionalStr = fractionalPart.toString().padStart(token.decimals, '0');
-  return `${wholePart}.${fractionalStr}`.replace(/\.?0+$/, '');
-=======
  * Format BigInt balance to human-readable string with token-specific decimals
  */
 export const formatBalance = (balance: bigint, tokenSymbol: TokenSymbol): string => {
@@ -120,7 +102,6 @@
     return wholePart.toString();
   }
   return `${wholePart}.${trimmedFractional}`;
->>>>>>> 1555e1b6
 };
 
 /**
